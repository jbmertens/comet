--- conflicted
+++ resolved
@@ -1,21 +1,7 @@
 """CoMeT: A Config and Metadata Tracker."""
-<<<<<<< HEAD
-from .version import __version__
-from .manager import Manager, ManagerError, BrokerError, CometError
-=======
 from ._version import get_versions
 
 __version__ = get_versions()["version"]
 del get_versions
 
-from .manager import Manager, ManagerError, BrokerError, CometError
-
-# The broker uses asyncio which doesn't exist in python2. However we want to be able to use the
-# manager in python2, so make the Broker import dependent on the python version.
-from sys import version_info
-
-if version_info.major > 2:
-    from .broker import Broker
-    from .dumper import Dumper
-    from .archiver import Archiver
->>>>>>> 104317a1
+from .manager import Manager, ManagerError, BrokerError, CometError