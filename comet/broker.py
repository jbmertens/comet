--- conflicted
+++ resolved
@@ -523,7 +523,6 @@
         self.n_workers = workers
         self.port = None
 
-<<<<<<< HEAD
     def _flush_redis(self):
         """
         Flush from redis what we don't want to keep on start.
@@ -539,7 +538,7 @@
                 )
             )
             hash = r.spop("requested_states")
-=======
+
     def _wait_and_register(self):
 
         # Wait until the port has been set (meaning comet is available)
@@ -557,7 +556,6 @@
                 )
             )
             exit(1)
->>>>>>> 60202993
 
     def run_comet(self):
         """Run comet dataset broker."""
@@ -568,20 +566,11 @@
             )
         )
 
-<<<<<<< HEAD
-        # TODO: figure out where to create the locks such that the initial
-        # registration has them.
-
-        # # Create all redis locks before doing anything
-        # asyncio.run(create_locks())
-
         self._flush_redis()
 
-=======
         # # Register config with broker
         t = Thread(target=self._wait_and_register)
         t.start()
->>>>>>> 60202993
 
         # Check if port is set to 0 for random open port
         port = self.config["port"]
@@ -619,15 +608,6 @@
     cond_states = await Condition.create(lock_states, "states")
     cond_datasets = await Condition.create(lock_datasets, "datasets")
 
-async def close_locks():
-    """Create all redis locks."""
-    # Free the condition variables first as this requires the lock to do so.
-    await cond_states.close()
-    await cond_datasets.close()
-    await lock_states.close()
-    await lock_datasets.close()
-    await lock_external_states.close()
-
 
 async def close_locks():
     """Create all redis locks."""
