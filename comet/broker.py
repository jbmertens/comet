--- conflicted
+++ resolved
@@ -558,91 +558,6 @@
         self.n_workers = workers
         self.port = None
 
-<<<<<<< HEAD
-    def _wait_and_register(self):
-        global dumper
-        while not self.port:
-            sleep(1)
-        manager = Manager("localhost", self.port)
-        try:
-            manager.register_start(self.startup_time, __version__)
-        except CometError as exc:
-            logger.error(
-                "Comet failed registering its own startup and initial config: {}".format(
-                    exc
-                )
-            )
-            del dumper
-            exit(1)
-
-        if self.config["recover"]:
-            logger.info("Reading dump files to recover state.")
-            # Find the dump files
-            dump_files = os.listdir(self.config["data_dump_path"])
-            dump_files = list(filter(lambda x: x.endswith("data.dump"), dump_files))
-            dump_times = [f[:-10] for f in dump_files]
-            dump_times = [
-                datetime.datetime.strptime(t, TIMESTAMP_FORMAT) for t in dump_times
-            ]
-            if dump_files:
-                dump_times, dump_files = zip(*sorted(zip(dump_times, dump_files)))
-
-            threads = list()
-            for dfile in dump_files:
-                logger.info("Reading dump file: {}".format(dfile))
-                with open(
-                    os.path.join(self.config["data_dump_path"], dfile), "r"
-                ) as json_file:
-                    line_num = 0
-                    for line in json_file:
-                        line_num += 1
-                        entry = json.loads(line)
-                        if "state" in entry.keys():
-                            # Don't register the start state we just sent.
-                            state = entry["state"]
-                            if not state == manager.states[manager.start_state]:
-                                if state:
-                                    state_type = state["type"]
-                                else:
-                                    state_type = None
-                                manager.register_state(
-                                    entry["state"],
-                                    state_type,
-                                    False,
-                                    entry["time"],
-                                    entry["hash"],
-                                )
-                        elif "ds" in entry.keys():
-                            # States need to be registered parallelly, because some registrations
-                            # make the broker wait for another state.
-                            threads.append(
-                                Thread(
-                                    target=manager.register_dataset,
-                                    args=(
-                                        entry["ds"]["state"],
-                                        entry["ds"].get("base_dset", None),
-                                        entry["ds"]["type"],
-                                        entry["ds"]["is_root"],
-                                        False,
-                                        entry["time"],
-                                        entry["hash"],
-                                    ),
-                                )
-                            )
-                            threads[-1].start()
-                        else:
-                            logger.warn(
-                                "Dump file entry {}:{} has neither state nor dataset. "
-                                "Skipping...\nThis is the entry: {}".format(
-                                    dfile, line_num, entry
-                                )
-                            )
-
-            for t in threads:
-                t.join()
-
-        manager.register_config(self.config)
-
     def _flush_redis(self):
         """
         Flush from redis what we don't want to keep on start.
@@ -659,8 +574,6 @@
             )
             hash = r.spop("requested_states")
 
-=======
->>>>>>> 4f6e2751
     def run_comet(self):
         """Run comet dataset broker."""
 
@@ -673,16 +586,11 @@
         # TODO: figure out where to create the locks such that the initial
         # registration has them.
 
-<<<<<<< HEAD
-        self._flush_redis()
-
-        # Register config with broker
-        t = Thread(target=self._wait_and_register)
-        t.start()
-=======
         # # Create all redis locks before doing anything
         # asyncio.run(create_locks())
->>>>>>> 4f6e2751
+
+        self._flush_redis()
+
 
         # Check if port is set to 0 for random open port
         port = self.config["port"]
@@ -702,7 +610,7 @@
             workers=self.n_workers,
             return_asyncio_server=True,
             access_log=self.debug,
-            debug=False,
+            debug=self.debug,
             **server_kwargs
         )
 
@@ -732,14 +640,10 @@
 # At the same time create the locks that we will need
 async def _init_redis_async(_, loop):
     global redis
-<<<<<<< HEAD
-    redis = await aioredis.create_redis_pool(REDIS_SERVER, encoding="utf-8")
-=======
     redis = await aioredis.create_pool(
-        ("127.0.0.1", 6379), encoding="utf-8", minsize=20, maxsize=200
+        REDIS_SERVER, encoding="utf-8", minsize=20, maxsize=200
     )
     await create_locks()
->>>>>>> 4f6e2751
 
 
 async def _close_redis_async(_, loop):
