"""REST Server for CoMeT (the Dataset Broker)."""
import aioredis
import asyncio
import datetime
import json
import random
import logging
import redis as redis_sync
import time

from bisect import bisect_left
from caput import time as caput_time
from math import ceil
from socket import socket
from threading import Thread

import contextvars
from sanic import Sanic
from sanic import response
<<<<<<< HEAD
from concurrent.futures import CancelledError
=======
from sanic.log import logger
>>>>>>> 1de93869

from . import __version__
from .manager import Manager, CometError, TIMESTAMP_FORMAT
from .redis_async_locks import Lock, Condition, LockError

REQUESTED_STATE_TIMEOUT = 35
WAIT_TIME = 40
DEFAULT_PORT = 12050
REDIS_SERVER = ("localhost", 6379)

app = Sanic(__name__)
app.config.REQUEST_TIMEOUT = 120
app.config.RESPONSE_TIMEOUT = 120

request_thread_id = contextvars.ContextVar("request_thread_id", default=0)


class RequestFormatter(logging.Formatter):
    """Logging formatter for Request Ids."""

    def __init__(self, request_thread_id=contextvars.ContextVar("request_thread_id", default=0)):
            self.thread_id = request_thread_id
            super(RequestFormatter, self).__init__()

    def format(self, record):
        return f"[{datetime.datetime.utcnow().strftime('%Y-%m-%dT%H:%M:%S.%fZ')}] {record.name}: [{self.thread_id.get()}] {record.msg}"

logger = logging.getLogger(__name__)
syslog = logging.StreamHandler()
formatter = RequestFormatter(request_thread_id)
syslog.setFormatter(formatter)
logger.addHandler(syslog)


@app.route("/status", methods=["GET"])
async def status(request):
    """
    Get status of CoMeT (dataset-broker).

    Poke comet to see if it's alive. Is either dead or returns {"running": True}.

    curl -X GET http://localhost:12050/status
    """
    request_thread_id.set(random.getrandbits(40))
    logger.debug("status: Received status request")
    return response.json({"running": True, "result": "success"})


@app.route("/states", methods=["GET"])
async def get_states(request):
    """
    Get states from CoMeT (dataset-broker).

    Shows all states registered by CoMeT (the broker).

    curl -X GET http://localhost:12050/states
    """
    request_thread_id.set(random.getrandbits(40))

    logger.debug("status: Received states request")

    states = await redis.execute("hkeys", "states")
    reply = {"result": "success", "states": states}

    logger.debug("states: {}".format(states))
    return response.json(reply)


@app.route("/datasets", methods=["GET"])
async def get_datasets(request):
    """
    Get datasets from CoMeT (dataset-broker).

    Shows all datasets registered by CoMeT (the broker).

    curl -X GET http://localhost:12050/datasets
    """
    request_thread_id.set(random.getrandbits(40))
    logger.debug("status: Received datasets request")

    datasets = await redis.execute("hkeys", "datasets")
    reply = {"result": "success", "datasets": datasets}

    logger.debug("datasets: {}".format(datasets))
    return response.json(reply)


async def archive(data_type, json_data):
    """
    Add a state or dataset to the list for the archiver.

    Parameters
    ----------
    data_type : str
        One of "dataset" or "state".
    json_data : dict
        Should contain the field `hash` (`str`). Optionally it can contain the field
        `time` (`str`), otherwise the broker will use the current time. Should have the
         format `comet.manager.TIMESTAMP_FORMAT`.

    Raises
    ------
    CometError
        If the parameters are not as described above.
    """
    logger.debug("Passing {} to archiver.".format(data_type))

    # currently known types to be used here
    TYPES = ["dataset", "state"]

    # check parameters
    if not isinstance(data_type, str):
        raise CometError(
            "Expected string for type to send to archiver (was {}).",
            format(type(data_type)),
        )
    if data_type not in TYPES:
        raise CometError(
            "Expected one of {} for type to send to archiver (was {}).",
            format(TYPES, data_type),
        )
    if "hash" not in json_data:
        raise CometError("No hash found in json_data: {}".format(json_data))
    if not isinstance(json_data["hash"], str) and not isinstance(
        json_data["hash"], int
    ):
        raise CometError(
            "Expected type str for hash in json_data (was {})".format(
                type(json_data["hash"])
            )
        )
    if "time" not in json_data:
        json_data["time"] = datetime.datetime.utcnow().strftime(TIMESTAMP_FORMAT)
    else:
        if not isinstance(json_data["time"], str):
            raise CometError(
                "Expected type str for time in json_data (was {})".format(
                    type(json_data["time"])
                )
            )

    # push it into list for archiver
    redis.execute(
        "lpush",
        "archive_{}".format(data_type),
        json.dumps({"hash": json_data["hash"], "time": json_data["time"]}),
    )


@app.route("/register-state", methods=["POST"])
async def register_state(request):
    """Register a dataset state with the comet broker.

    This should only ever be called by kotekan's datasetManager.
    """
    request_thread_id.set(random.getrandbits(40))
    hash = request.json["hash"]
    logger.info("/register-state {}".format(hash))
    reply = dict(result="success")

    # Lock states and check if the received state is already known.
    async with lock_states as r:
        state = await r.execute("hget", "states", hash)
        if state is None:
            # we don't know this state, did we request it already?
            # After REQUEST_STATE_TIMEOUT we request it again.
            request_time = await r.execute("hget", "requested_states", hash)
            if request_time:
                request_time = float(request_time)
                if request_time > time.time() - REQUESTED_STATE_TIMEOUT:
                    return response.json(reply)
                else:
                    logger.debug(
                        "register-state: {} requested {:.2f}s ago, asking again....".format(
                            hash, time.time() - request_time
                        )
                    )

            # otherwise, request it now
            reply["request"] = "get_state"
            reply["hash"] = hash
<<<<<<< HEAD
            logger.debug(
                "register-state: Asking for state, hash: {}".format(hash)
            )

=======
            logger.debug("register-state: Asking for state, hash: {}".format(hash))
            await r.execute("hset", "requested_states", hash, time.time())
>>>>>>> 1de93869
    return response.json(reply)


@app.route("/send-state", methods=["POST"])
async def send_state(request):
    """Send a dataset state to CoMeT (the broker).

    This should only ever be called by kotekan's datasetManager.
    """
    request_thread_id.set(random.getrandbits(40))
    hash = request.json["hash"]
    state = request.json["state"]
    if state:
        type = state["type"]
    else:
        type = None
    logger.info("/send-state {} {}".format(type, hash))
    reply = dict()
    archive_state = False

    # In case the shielded part of this endpoint gets cancelled, we ignore it but
    # re-raise the CancelledError in the end
    cancelled = None

    # Lock states and check if we know this state already.
    async with lock_states as r:
        found = await r.execute("hget", "states", hash)
        if found is not None:
            # this string needs to be deserialized, contains a state
            found = json.loads(found)

            # if we know it already, does it differ?
            if found != state:
                reply["result"] = (
                    "error: hash collision ({})\nTrying to register the following "
                    "dataset state:\n{},\nbut a different state is know to "
                    "the broker with the same hash:\n{}".format(hash, state, found)
                )
                logger.warning("send-state: {}".format(reply["result"]))
            else:
                reply["result"] = "success"
        else:
            await r.execute("hset", "states", hash, json.dumps(state))
            reply["result"] = "success"
            archive_state = True
            # From here on, cancellations (e.g. by the client) are ignored, because the
            # state is in redis already.
            task = asyncio.ensure_future(cond_states.notify_all())
            try:
                await asyncio.shield(task)
            except asyncio.CancelledError as err:
                logger.info(
                    "/send-state {}: Notification got cancelled. Ignoring...".format(
                        hash
                    )
                )
                cancelled = err
                # Wait for the shielded task before releasing lock
                await task

    # Remove it from the set of requested states (if it's in there.)
    try:
        await asyncio.shield(redis.execute("hdel", "requested_states", hash))
    except asyncio.CancelledError as err:
        logger.info(
            "/send-state {}: Cancelled while removing requested state. Ignoring...".format(
                hash
            )
        )
        cancelled = err

    if archive_state:
        await asyncio.shield(archive("state", request.json))

    # Done cleaning up, re-raise if this request got cancelled.
    if cancelled:
        raise cancelled
    return response.json(reply)


@app.route("/register-dataset", methods=["POST"])
async def register_dataset(request):
    """Register a dataset with CoMeT (the broker).

    This should only ever be called by kotekan's datasetManager.
    """
    request_thread_id.set(random.getrandbits(40))
    hash = request.json["hash"]
    logger.info("/register-dataset {}".format(hash))
    ds = request.json["ds"]

    dataset_valid = await check_dataset(ds)
    reply = dict()
    if dataset_valid:
        root = await find_root(hash, ds)
    archive_ds = False

    # In case the shielded part of this endpoint gets cancelled, we ignore it but
    # re-raise the CancelledError in the end
    cancelled = None

    # Lack datasets and check if dataset already known.
    async with lock_datasets as r:
        found = await r.execute("hget", "datasets", hash)
        if found is not None:
            # this string needs to be deserialized, contains a dataset
            found = json.loads(found)
            # if we know it already, does it differ?
            if found != ds:
                reply["result"] = (
                    "error: hash collision ({})\nTrying to register the following dataset:\n{},\nbut a different one is know to "
                    "the broker with the same hash:\n{}".format(hash, ds, found)
                )
                logger.warning("register-dataset: {}".format(reply["result"]))
            else:
                reply["result"] = "success"
        elif dataset_valid and root is not None:
            # save the dataset
            await save_dataset(r, hash, ds, root)

            reply["result"] = "success"
            archive_ds = True

            # From here on ignore cancellations and finish anyways
            task = asyncio.ensure_future(cond_datasets.notify_all())
            try:
                await asyncio.shield(task)
            except asyncio.CancelledError as err:
                logger.info(
                    "/register-dataset {}: Notification got cancelled. Ignoring...".format(
                        hash
                    )
                )
                cancelled = err
                await task
        else:
            reply["result"] = "Dataset {} invalid.".format(hash)
            logger.debug(
                "register-dataset: Received invalid dataset with hash {} : {}".format(
                    hash, ds
                )
            )

    if archive_ds:
        await asyncio.shield(archive("dataset", request.json))

    # Done cleaning up, re-raise if this request got cancelled.
    if cancelled:
        raise cancelled

    return response.json(reply)


async def save_dataset(r, hash, ds, root):
    """Save the given dataset, its hash and a current timestamp.

    This should be called while a lock on the datasets is held.
    """
    # add a timestamp to the dataset (ms precision)
    ts = caput_time.datetime_to_unix(datetime.datetime.utcnow())

    # get dicts from redis concurrently
    task = asyncio.ensure_future(r.execute("hget", "datasets_of_root", root))
    datasets_of_root_keys = await r.execute("hget", "datasets_of_root_keys", root)
    (task,), _ = await asyncio.wait({task})
    datasets_of_root = task.result()

    # create entry if this is the first node with that root
    if not datasets_of_root:
        datasets_of_root = list()
        datasets_of_root_keys = list()
    else:
        datasets_of_root = json.loads(datasets_of_root)
        datasets_of_root_keys = json.loads(datasets_of_root_keys)

    # Determine where to insert dataset ID.
    i = bisect_left(datasets_of_root_keys, ts)

    # Insert timestamp in keys list.
    datasets_of_root_keys.insert(i, ts)

    # Insert the dataset ID itself in the corresponding place.
    datasets_of_root.insert(i, hash)

    # save changes
    task1 = asyncio.ensure_future(
        r.execute("hset", "datasets_of_root", root, json.dumps(datasets_of_root))
    )
    task2 = asyncio.ensure_future(
        r.execute(
            "hset", "datasets_of_root_keys", root, json.dumps(datasets_of_root_keys)
        )
    )

    # Insert the dataset in the hashmap
    task3 = asyncio.ensure_future(r.execute("hset", "datasets", hash, json.dumps(ds)))

    # Wait for all concurrent tasks
    await asyncio.wait({task1, task2, task3})


async def gather_update(ts, roots):
    """Gather the update for a given time and roots.

    Returns a dict of dataset ID -> dataset with all datasets with the
    given roots that were registered after the given timestamp.
    """
    update = dict()
    async with lock_datasets as r:
        for root in roots:
            # Get both dicts from redis concurrently:
            keys, tree = await asyncio.gather(
                r.execute("hget", "datasets_of_root_keys", root),
                r.execute("hget", "datasets_of_root", root),
            )

            keys = reversed(json.loads(keys))
            tree = list(reversed(json.loads(tree)))

            # The nodes in tree are ordered by their timestamp from new to
            # old, so we are done as soon as we find an older timestamp than
            # the given one.
            tasks = []
            for n, k in zip(tree, keys):
                if k < ts:
                    break
                tasks.append(asyncio.ensure_future(r.execute("hget", "datasets", n)))

            if tasks:
                # Wait for all concurrent tasks
                tasks, _ = await asyncio.wait(tasks)
                # put back together the root ds IDs and the datasets
                update.update(
                    dict(zip(tree, [json.loads(task.result()) for task in tasks]))
                )
    return update


async def find_root(hash, ds):
    """Return the dataset Id of the root of this dataset."""
    root = hash
    while not ds["is_root"]:
        root = ds["base_dset"]
        found = await wait_for_dset(root)
        if not found:
            logger.error("find_root: dataset {} not found.".format(hash))
            return None
        ds = json.loads(await redis.execute("hget", "datasets", root))
    return root


async def check_dataset(ds):
    """Check if a dataset is valid.

    For a dataset to be valid, the state and base dataset it references to
    have to exist. If it is a root dataset, the base dataset does not have
    to exist.
    """
    logger.debug("check_dataset: Checking dataset: {}".format(ds))
    found = await wait_for_state(ds["state"])
    if not found:
        logger.debug("check_dataset: State of dataset unknown: {}".format(ds))
        return False
    if ds["is_root"]:
        logger.debug("check_dataset: dataset {} OK".format(ds))
        return True
    found = await wait_for_dset(ds["base_dset"])
    if not found:
        logger.debug("check_dataset: Base dataset of dataset unknown: {}".format(ds))
        return False
    return True


@app.route("/request-state", methods=["POST"])
async def request_state(request):
    """Request the state with the given ID.

    This is called by kotekan's datasetManager.

    curl -d '{"state_id":42}' -X POST -H "Content-Type: application/json"
         http://localhost:12050/request-state
    """
    request_thread_id.set(random.getrandbits(40))
    id = request.json["id"]
    logger.debug("/request-state {}".format(id))

    reply = dict()
    reply["id"] = id

    # Do we know this state ID?
    logger.debug("request-state: waiting for state ID {}".format(id))
    found = await wait_for_state(id)
    if not found:
        reply["result"] = "state ID {} unknown to broker.".format(id)
        logger.info("request-state: State {} unknown to broker".format(id))
        return response.json(reply)
    logger.debug("request-state: found state ID {}".format(id))

    reply["state"] = json.loads(await redis.execute("hget", "states", id))

    reply["result"] = "success"
    logger.debug("request-state: Replying with state {}".format(id))
    return response.json(reply)


async def wait_for_dset(id):
    """Wait until the given dataset is present."""
    found = True
    if not await redis.execute("hexists", "datasets", id):
        # wait for half of kotekans timeout before we admit we don't have it
        logger.debug("wait_for_ds: Waiting for dataset {}".format(id))
        wait_time = WAIT_TIME
        start_wait = time.time()
        while True:
            # did someone send it to us by now?
            async with cond_datasets as r:
                try:
                    await cond_datasets.wait(wait_time)
                except TimeoutError:
                    logger.warning(
                        "wait_for_ds: Timeout ({}s) when waiting for dataset {}".format(
                            WAIT_TIME, id
                        )
                    )
                    return False
                except asyncio.CancelledError:
                    logger.warning(
                        "wait_for_ds: Request cancelled while waiting for dataset {}".format(
                            id
                        )
                    )
                    return False

                if await r.execute("hexists", "datasets", id):
                    logger.debug("wait_for_ds: Found dataset {}".format(id))
                    break

                # we have to continue waiting. Count down on the wait_time.
                wait_time = int(ceil(WAIT_TIME - (time.time() - start_wait)))

                # 0 means "no timeout" we don't want that to happen by accident
                if wait_time == 0:
                    logger.warning(
                        "wait_for_ds: Timeout ({}s) when waiting for dataset {}".format(
                            WAIT_TIME, id
                        )
                    )
                    return False
        if not await redis.execute("hexists", "datasets", id):
            logger.warning(
                "wait_for_ds: Timeout ({}s) when waiting for dataset {}".format(
                    WAIT_TIME, id
                )
            )
            found = False
    return found


async def wait_for_state(id):
    """Wait until the given state is present."""
    found = True
    if not await redis.execute("hexists", "states", id):
        # wait for half of kotekans timeout before we admit we don't have it
        logger.debug("wait_for_state: Waiting for state {}".format(id))
        wait_time = WAIT_TIME
        start_wait = time.time()
        while True:
            # did someone send it to us by now?
            async with cond_states as r:
                try:
                    await cond_states.wait(wait_time)
                except TimeoutError:
                    logger.warning(
                        "wait_for_ds: Timeout ({}s) when waiting for state {}".format(
                            WAIT_TIME, id
                        )
                    )
                    return False
                except asyncio.CancelledError:
                    logger.warning(
                        "wait_for_ds: Request cancelled while waiting for state {}".format(
                            id
                        )
                    )
                    return False
                if await r.execute("hexists", "states", id):
                    logger.debug("wait_for_ds: Found state {}".format(id))
                    break

                # we have to continue waiting. Count down on the wait_time.
                wait_time = int(ceil(WAIT_TIME - (time.time() - start_wait)))

                # 0 means "no timeout" we don't want that to happen by accident
                if wait_time == 0:
                    logger.warning(
                        "wait_for_ds: Timeout ({}s) when waiting for state {}".format(
                            WAIT_TIME, id
                        )
                    )
                    return False
        # No lock here, cannot just use r
        if not await redis.execute("hexists", "states", id):
            logger.warning(
                "wait_for_state: Timeout ({}s) when waiting for state {}".format(
                    WAIT_TIME, id
                )
            )
            found = False
    return found


@app.route("/update-datasets", methods=["POST"])
async def update_datasets(request):
    """Get an update on the datasets.

    Request all nodes that where added after the given timestamp.
    If the root of the given dataset is not among the given known roots,
    All datasets with the same root as the given dataset are included in the
    returned update additionally.

    This is called by kotekan's datasetManager.

    curl
    -d '{"ds_id":2143,"ts":0,"roots":[1,2,3]}'
    -X POST
    -H "Content-Type: application/json"
    http://localhost:12050/update-datasets
    """
    request_thread_id.set(random.getrandbits(40))
    ds_id = request.json["ds_id"]
    ts = request.json["ts"]
    roots = request.json["roots"]
    logger.info("/update-datasets {} {} {}.".format(ds_id, ts, roots))

    reply = dict()
    reply["datasets"] = dict()

    # Do we know this ds ID?
    found = await wait_for_dset(ds_id)
    if not found:
        reply["result"] = "update-datasets: Dataset ID {} unknown to broker.".format(
            ds_id
        )
        logger.info("update-datasets: Dataset ID {} unknown.".format(ds_id))
        return response.json(reply)

    if ts is 0:
        ts = caput_time.datetime_to_unix(datetime.datetime.min)

    # If the requested dataset is from a tree not known to the calling
    # instance, send them that whole tree.
    ds = json.loads(await redis.execute("hget", "datasets", ds_id))
    root = await find_root(ds_id, ds)
    if root is None:
        logger.error(
            "update-datasets: Root of dataset {} not found.".format(ds_id)
        )
        reply["result"] = "Root of dataset {} not found.".format(ds_id)
    if root not in roots:
        reply["datasets"] = await tree(root)

    # add a timestamp to the result before gathering update
    reply["ts"] = caput_time.datetime_to_unix(datetime.datetime.utcnow())
    reply["datasets"].update(await gather_update(ts, roots))

    reply["result"] = "success"
    logger.debug("update-datasets: Answering with {}.".format(reply))
    return response.json(reply)


async def tree(root):
    """Return a list of all nodes in the given tree."""
    async with lock_datasets as r:
        datasets_of_root = json.loads(await r.execute("hget", "datasets_of_root", root))

        # Request all datasets concurrently
        dsets = await asyncio.gather(
            *[r.execute("hget", "datasets", n) for n in datasets_of_root]
        )
        tree = dict(zip(datasets_of_root, [json.loads(ds) for ds in dsets]))
    return tree


class Broker:
    """Main class to run the comet dataset broker."""

    # Todo: deprecated. the kwargs are only there to allow deprecated command line options
    def __init__(self, debug, workers, port, **kwargs):
        self.config = {"debug": debug, "port": port, "workers": workers}

        self.debug = debug
        self.startup_time = datetime.datetime.utcnow()
        self.n_workers = workers
        self.port = None

    @staticmethod
    def _flush_redis():
        """
        Flush from redis what we don't want to keep on start.

        At the moment this only deletes members of the set "requested_states".
        """
        r = redis_sync.Redis(REDIS_SERVER[0], REDIS_SERVER[1])
        hashes = r.hkeys("requested_states")
        for state_hash in hashes:
            logger.warning(
                "Found requested state in redis on startup: {}\nFlushing...".format(
                    state_hash.decode()
                )
            )
            if r.hdel("requested_states", state_hash) != 1:
                logger.error(
                    "Failure deleting {} from requested states in redis on startup.".format(
                        state_hash.decode()
                    )
                )
                exit(1)

    def _wait_and_register(self):

        # Wait until the port has been set (meaning comet is available)
        while not self.port:
            time.sleep(1)

        manager = Manager("localhost", self.port)
        try:
            manager.register_start(self.startup_time, __version__, self.config)
        except CometError as exc:
            logger.error(
                "Comet failed registering its own startup and initial config: {}".format(
                    exc
                )
            )
            exit(1)

    def run_comet(self):
        """Run comet dataset broker."""

        print(
            "Starting CoMeT dataset_broker {} using port {}.".format(
                __version__, self.config["port"]
            )
        )

        self._flush_redis()

        # # Register config with broker
        t = Thread(target=self._wait_and_register)
        t.start()

        # Check if port is set to 0 for random open port
        port = self.config["port"]
        server_kwargs = {}
        if port == 0:
            sock = socket()
            sock.bind(("0.0.0.0", 0))
            server_kwargs["sock"] = sock
            _, port = sock.getsockname()
            logger.info("Selected random port: {}".format(port))
        else:
            server_kwargs["host"] = "0.0.0.0"
            server_kwargs["port"] = port
        self.port = port

        # create a semaphore that the workers wait on on start
        r = redis_sync.Redis(REDIS_SERVER[0], REDIS_SERVER[1])
        r.set("semaphore_worker_start_counter", self.n_workers)
        r.set("semaphore_worker_start_total", self.n_workers)

        app.run(
            workers=self.n_workers,
            return_asyncio_server=True,
            access_log=self.debug,
            debug=False,
            **server_kwargs
        )

        t.join()
        logger.info("Comet stopped.")


async def create_locks():
    """Create all redis locks."""
    global lock_states, lock_datasets, cond_states, cond_datasets

    lock_states = await Lock.create(redis, "states")
    lock_datasets = await Lock.create(redis, "datasets")
    cond_states = await Condition.create(lock_states, "states")
    cond_datasets = await Condition.create(lock_datasets, "datasets")


async def close_locks():
    """Create all redis locks."""
    # Free the condition variables first as this requires the lock to do so.
    # Ignore if lock already closed by another worker.
    try:
        await cond_states.close()
    except LockError:
        pass
    try:
        await cond_datasets.close()
    except LockError:
        pass
    try:
        await lock_states.close()
    except LockError:
        pass
    try:
        await lock_datasets.close()
    except LockError:
        pass


# Create the Redis connection pool, use sanic to start it so that it
# ends up in the same event loop
# At the same time create the locks that we will need
async def _init_redis_async(_, loop):
    logger.setLevel(logging.DEBUG)
    logger.propagate = False
    global redis
    redis = await aioredis.create_pool(
        REDIS_SERVER, encoding="utf-8", minsize=20, maxsize=50000
    )
    await create_locks()

    # Wait for semaphore. This is to make sure no broker creates the lock after it got acquired.
    # TODO: refactor and put into redis_async_locks
    redis_wait_semaphore = """
    if redis.call('INCRBY', KEYS[1], -1) == 0 then
        local n_workers = tonumber(redis.call('GET', KEYS[3]))
        for i=1,n_workers do
            redis.call('RPUSH', KEYS[2], '1')
        end
    end
    """
    await redis.execute(
        "eval",
        redis_wait_semaphore,
        3,
        "semaphore_worker_start_counter",
        "semaphore_worker_start",
        "semaphore_worker_start_total",
    )
    await redis.execute("BRPOP", "semaphore_worker_start", 0)


async def _close_redis_async(_, loop):
    await close_locks()
    redis.close()
    await redis.wait_closed()


app.register_listener(_init_redis_async, "before_server_start")
app.register_listener(_close_redis_async, "after_server_stop")<|MERGE_RESOLUTION|>--- conflicted
+++ resolved
@@ -17,11 +17,7 @@
 import contextvars
 from sanic import Sanic
 from sanic import response
-<<<<<<< HEAD
-from concurrent.futures import CancelledError
-=======
 from sanic.log import logger
->>>>>>> 1de93869
 
 from . import __version__
 from .manager import Manager, CometError, TIMESTAMP_FORMAT
@@ -36,26 +32,39 @@
 app.config.REQUEST_TIMEOUT = 120
 app.config.RESPONSE_TIMEOUT = 120
 
-request_thread_id = contextvars.ContextVar("request_thread_id", default=0)
+
+request_id = contextvars.ContextVar("request_id", default=0)
 
 
 class RequestFormatter(logging.Formatter):
-    """Logging formatter for Request Ids."""
-
-    def __init__(self, request_thread_id=contextvars.ContextVar("request_thread_id", default=0)):
-            self.thread_id = request_thread_id
-            super(RequestFormatter, self).__init__()
+    """Logging formatter that adds a request_id.
+
+    Parameters
+    ----------
+    request_id : ContextVar
+        A context variable that contains the request ID.
+    """
+
+    def __init__(self, request_id=0):
+        self.request_id = request_id
+        super(RequestFormatter, self).__init__()
 
     def format(self, record):
-        return f"[{datetime.datetime.utcnow().strftime('%Y-%m-%dT%H:%M:%S.%fZ')}] {record.name}: [{self.thread_id.get()}] {record.msg}"
+        return f"[{datetime.datetime.utcnow().strftime('%Y-%m-%dT%H:%M:%S.%fZ')}] {record.name}: [{self.request_id.get()}] {record.msg}"
 
 logger = logging.getLogger(__name__)
 syslog = logging.StreamHandler()
-formatter = RequestFormatter(request_thread_id)
+formatter = RequestFormatter(request_id)
 syslog.setFormatter(formatter)
 logger.addHandler(syslog)
 
 
+@app.middleware("request")
+async def set_request_id(request):
+    """Set a unique ID for each request."""
+    request_id.set(random.getrandbits(40))
+
+
 @app.route("/status", methods=["GET"])
 async def status(request):
     """
@@ -65,7 +74,6 @@
 
     curl -X GET http://localhost:12050/status
     """
-    request_thread_id.set(random.getrandbits(40))
     logger.debug("status: Received status request")
     return response.json({"running": True, "result": "success"})
 
@@ -79,7 +87,6 @@
 
     curl -X GET http://localhost:12050/states
     """
-    request_thread_id.set(random.getrandbits(40))
 
     logger.debug("status: Received states request")
 
@@ -99,7 +106,6 @@
 
     curl -X GET http://localhost:12050/datasets
     """
-    request_thread_id.set(random.getrandbits(40))
     logger.debug("status: Received datasets request")
 
     datasets = await redis.execute("hkeys", "datasets")
@@ -177,7 +183,6 @@
 
     This should only ever be called by kotekan's datasetManager.
     """
-    request_thread_id.set(random.getrandbits(40))
     hash = request.json["hash"]
     logger.info("/register-state {}".format(hash))
     reply = dict(result="success")
@@ -203,15 +208,8 @@
             # otherwise, request it now
             reply["request"] = "get_state"
             reply["hash"] = hash
-<<<<<<< HEAD
-            logger.debug(
-                "register-state: Asking for state, hash: {}".format(hash)
-            )
-
-=======
             logger.debug("register-state: Asking for state, hash: {}".format(hash))
             await r.execute("hset", "requested_states", hash, time.time())
->>>>>>> 1de93869
     return response.json(reply)
 
 
@@ -221,7 +219,6 @@
 
     This should only ever be called by kotekan's datasetManager.
     """
-    request_thread_id.set(random.getrandbits(40))
     hash = request.json["hash"]
     state = request.json["state"]
     if state:
@@ -298,7 +295,6 @@
 
     This should only ever be called by kotekan's datasetManager.
     """
-    request_thread_id.set(random.getrandbits(40))
     hash = request.json["hash"]
     logger.info("/register-dataset {}".format(hash))
     ds = request.json["ds"]
@@ -494,7 +490,6 @@
     curl -d '{"state_id":42}' -X POST -H "Content-Type: application/json"
          http://localhost:12050/request-state
     """
-    request_thread_id.set(random.getrandbits(40))
     id = request.json["id"]
     logger.debug("/request-state {}".format(id))
 
@@ -640,7 +635,6 @@
     -H "Content-Type: application/json"
     http://localhost:12050/update-datasets
     """
-    request_thread_id.set(random.getrandbits(40))
     ds_id = request.json["ds_id"]
     ts = request.json["ts"]
     roots = request.json["roots"]
